/**
 * 背景：
 *  - 主题相关变量长期混杂于 index.css，易被暗色主题覆盖并引发定位困难的视觉缺陷。
 * 目的：
 *  - 独立出明亮主题的语义变量，使其在 theme 层内与暗色主题并列维护，实现职责清晰。
 * 关键决策与取舍：
 *  - 延续 data-theme="light" 的切换协议，避免破坏现有上下游依赖；
 *  - 仅保留与暗色主题差异的变量，借由 foundations 层提供默认值以减少重复定义。
 * 影响范围：
 *  - 任意依赖浅色主题变量的 UI 组件与布局容器。
 * 演进与TODO：
 *  - 若未来引入更多主题，可沿用该结构扩展新的主题文件并在 index.css 中追加 import。
 */
@layer theme {
  :root[data-theme="light"] {
    color-scheme: light;
    color: var(--sys-text-light);
    background-color: var(--sys-bg-light);

    --app-bg: var(--neutral-50);
    --app-color: var(--text-primary-light);
    --chat-window-bg: var(--neutral-0);
    --chat-bubble-bg: var(--neutral-100);
    --chat-bubble-user-bg: var(--brand-surface-light);
    --body-bg: var(--neutral-0);
    --sidebar-surface: color-mix(in srgb, var(--neutral-0) 94%, var(--neutral-200) 6%);
    --sidebar-panel: #fff;
    --sidebar-border-color: #d9dde7;

    /*
     * 取舍：
<<<<<<< HEAD
     *  - 延续基于 sidebar-surface 的混色方案，但将强调色替换为中性灰阶，避免浅色主题 hover/active 出现蓝色偏移；
     *  - 补充 sidebar-highlight-tone 变量，方便旧入口与新样式层共享统一的高亮配置。
=======
     *  - 沿用主样式层的亮度混合策略，以 sidebar-surface 为基底控制层次，避免依赖透明度叠加；
     *  - 浅色主题改采 sidebar-accent（默认蓝色）作为主色并提升占比，解决文字灰阶导致的 hover/active 不可感问题。
>>>>>>> 6ae1b96c
     */
    --sidebar-highlight-tone: color-mix(
      in srgb,
      var(--neutral-400) 60%,
      var(--neutral-200) 40%
    );
    --sidebar-hover-bg: color-mix(
      in srgb,
<<<<<<< HEAD
      var(--sidebar-highlight-tone) 26%,
      var(--sidebar-surface) 74%
    );
    --sidebar-active-bg: color-mix(
      in srgb,
      var(--sidebar-highlight-tone) 46%,
      var(--sidebar-surface) 54%
=======
      var(--sidebar-accent, var(--brand-6)) 24%,
      var(--sidebar-surface) 76%
    );
    --sidebar-active-bg: color-mix(
      in srgb,
      var(--sidebar-accent, var(--brand-6)) 44%,
      var(--sidebar-surface) 56%
>>>>>>> 6ae1b96c
    );
    --sidebar-text-color: var(--text-primary-light);
    --sidebar-muted-color: color-mix(
      in srgb,
      var(--text-primary-light) 55%,
      transparent
    );
    --sidebar-shadow-elevated: 0 18px 42px rgb(31 35 43 / 16%);
    --sidebar-input-bg: #eef1f6;
    --sidebar-input-ring: #cfd4e2;
    --sidebar-bg: var(--sidebar-surface);
    --sidebar-color: var(--sidebar-text-color);
    --input-bg: var(--neutral-0);
    --border-color: var(--sys-border-light);
    --shadow-color: rgb(0 0 0 / 15%);
    --loader-bar-tone: var(--neutral-900);
    --primary-bg: var(--neutral-900);
    --primary-color: var(--neutral-50);
    --color-text: var(--text-primary-light);
    --color-text-inverse: var(--text-inverse-light);
  }
}<|MERGE_RESOLUTION|>--- conflicted
+++ resolved
@@ -29,13 +29,8 @@
 
     /*
      * 取舍：
-<<<<<<< HEAD
-     *  - 延续基于 sidebar-surface 的混色方案，但将强调色替换为中性灰阶，避免浅色主题 hover/active 出现蓝色偏移；
-     *  - 补充 sidebar-highlight-tone 变量，方便旧入口与新样式层共享统一的高亮配置。
-=======
      *  - 沿用主样式层的亮度混合策略，以 sidebar-surface 为基底控制层次，避免依赖透明度叠加；
      *  - 浅色主题改采 sidebar-accent（默认蓝色）作为主色并提升占比，解决文字灰阶导致的 hover/active 不可感问题。
->>>>>>> 6ae1b96c
      */
     --sidebar-highlight-tone: color-mix(
       in srgb,
@@ -44,15 +39,6 @@
     );
     --sidebar-hover-bg: color-mix(
       in srgb,
-<<<<<<< HEAD
-      var(--sidebar-highlight-tone) 26%,
-      var(--sidebar-surface) 74%
-    );
-    --sidebar-active-bg: color-mix(
-      in srgb,
-      var(--sidebar-highlight-tone) 46%,
-      var(--sidebar-surface) 54%
-=======
       var(--sidebar-accent, var(--brand-6)) 24%,
       var(--sidebar-surface) 76%
     );
@@ -60,7 +46,6 @@
       in srgb,
       var(--sidebar-accent, var(--brand-6)) 44%,
       var(--sidebar-surface) 56%
->>>>>>> 6ae1b96c
     );
     --sidebar-text-color: var(--text-primary-light);
     --sidebar-muted-color: color-mix(
