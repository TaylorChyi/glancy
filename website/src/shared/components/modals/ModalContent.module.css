--- conflicted
+++ resolved
@@ -6,15 +6,6 @@
 
   --modal-max-height: min(92vh, 920px);
 
-<<<<<<< HEAD
-  /*
-   * 统一使用主题变量控制对话框底色与排版参数，确保品牌认证
-   * 页签与导航入口在不同主题下拥有一致的视觉秩序。
-   */
-
-  background: var(--app-bg);
-=======
->>>>>>> 982534b2
   color: var(--app-color);
   padding: 32px 32px 28px;
   border-radius: var(--radius-lg);
