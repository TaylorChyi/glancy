--- conflicted
+++ resolved
@@ -8,11 +8,8 @@
 const mockUseAvatarEditorWorkflow = jest.fn();
 const mockUseUsersApi = jest.fn();
 const mockUseProfilesApi = jest.fn();
-<<<<<<< HEAD
 const mockUseRedemptionCodesApi = jest.fn();
-=======
 const mockUseEmailBinding = jest.fn();
->>>>>>> 8481c7da
 
 jest.unstable_mockModule("@/context", () => ({
   useLanguage: mockUseLanguage,
@@ -51,12 +48,9 @@
 let fetchProfileMock;
 let saveProfileMock;
 let consoleErrorStub;
-<<<<<<< HEAD
 let redeemMock;
 let setUserMock;
-=======
 let unbindEmailMock;
->>>>>>> 8481c7da
 
 beforeAll(async () => {
   ({ default: usePreferenceSections } = await import(
@@ -225,11 +219,8 @@
   mockUseAvatarEditorWorkflow.mockReset();
   mockUseUsersApi.mockReset();
   mockUseProfilesApi.mockReset();
-<<<<<<< HEAD
   mockUseRedemptionCodesApi.mockReset();
-=======
   mockUseEmailBinding.mockReset();
->>>>>>> 8481c7da
   consoleErrorStub = jest.spyOn(console, "error").mockImplementation(() => {});
   translations = createTranslations();
   mockUseLanguage.mockReturnValue({ t: translations });
