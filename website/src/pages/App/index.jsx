import { useState, useEffect, useRef, useCallback, useMemo } from "react";
import MessagePopup from "@/components/ui/MessagePopup";
import { useHistory, useUser, useFavorites } from "@/context";
import { useNavigate } from "react-router-dom";
import { useTheme } from "@/context";
import { DictionaryEntryView } from "@/components/ui/DictionaryEntry";
import { useLanguage } from "@/context";
import { useStreamWord, useSpeechInput } from "@/hooks";
import "./App.css";
import ChatInput from "@/components/ui/ChatInput";
import Layout from "@/components/Layout";
import HistoryDisplay from "@/components/ui/HistoryDisplay";
import ICP from "@/components/ui/ICP";
import FavoritesView from "./FavoritesView.jsx";
import { useAppShortcuts } from "@/hooks";
import Button from "@/components/ui/Button";
import EmptyState from "@/components/ui/EmptyState";
import DictionaryEntryActionBar from "@/components/DictionaryEntryActionBar";
import {
  extractMarkdownPreview,
  resolveDictionaryConfig,
  resolveDictionaryFlavor,
  WORD_LANGUAGE_AUTO,
  normalizeWordSourceLanguage,
  normalizeWordTargetLanguage,
  resolveShareTarget,
  attemptShareLink,
} from "@/utils";
import { wordCacheKey } from "@/api/words.js";
import { useWordStore, useSettingsStore } from "@/store";
import { DEFAULT_MODEL, REPORT_FORM_URL, SUPPORT_EMAIL } from "@/config";

function App() {
  const [text, setText] = useState("");
  const [entry, setEntry] = useState(null);
  const { t, lang, setLang } = useLanguage();
  const [loading, setLoading] = useState(false);
  const [popupOpen, setPopupOpen] = useState(false);
  const [popupMsg, setPopupMsg] = useState("");
  const { user } = useUser();
  const {
    history: historyItems,
    loadHistory,
    addHistory,
    unfavoriteHistory,
    removeHistory,
  } = useHistory();
  const { theme, setTheme } = useTheme();
  const inputRef = useRef(null);
  const [showFavorites, setShowFavorites] = useState(false);
  const [showHistory, setShowHistory] = useState(false);
  const [streamText, setStreamText] = useState("");
  const [finalText, setFinalText] = useState("");
  const [versions, setVersions] = useState([]);
  const [activeVersionId, setActiveVersionId] = useState(null);
  const [currentTermKey, setCurrentTermKey] = useState(null);
  const [currentTerm, setCurrentTerm] = useState("");
  const wordEntries = useWordStore((state) => state.entries);
  const dictionarySourceLanguage = useSettingsStore(
    (state) => state.dictionarySourceLanguage,
  );
  const setDictionarySourceLanguage = useSettingsStore(
    (state) => state.setDictionarySourceLanguage,
  );
  const dictionaryTargetLanguage = useSettingsStore(
    (state) => state.dictionaryTargetLanguage,
  );
  const setDictionaryTargetLanguage = useSettingsStore(
    (state) => state.setDictionaryTargetLanguage,
  );
  const sourceLanguageOptions = useMemo(
    () => [
      {
        value: WORD_LANGUAGE_AUTO,
        label: t.dictionarySourceLanguageAuto,
        description: t.dictionarySourceLanguageAutoDescription,
      },
      {
        value: "ENGLISH",
        label: t.dictionarySourceLanguageEnglish,
        description: t.dictionarySourceLanguageEnglishDescription,
      },
      {
        value: "CHINESE",
        label: t.dictionarySourceLanguageChinese,
        description: t.dictionarySourceLanguageChineseDescription,
      },
    ],
    [
      t.dictionarySourceLanguageAuto,
      t.dictionarySourceLanguageAutoDescription,
      t.dictionarySourceLanguageEnglish,
      t.dictionarySourceLanguageEnglishDescription,
      t.dictionarySourceLanguageChinese,
      t.dictionarySourceLanguageChineseDescription,
    ],
  );
  const targetLanguageOptions = useMemo(
    () => [
      {
        value: "CHINESE",
        label: t.dictionaryTargetLanguageChinese,
        description: t.dictionaryTargetLanguageChineseDescription,
      },
      {
        value: "ENGLISH",
        label: t.dictionaryTargetLanguageEnglish,
        description: t.dictionaryTargetLanguageEnglishDescription,
      },
    ],
    [
      t.dictionaryTargetLanguageChinese,
      t.dictionaryTargetLanguageChineseDescription,
      t.dictionaryTargetLanguageEnglish,
      t.dictionaryTargetLanguageEnglishDescription,
    ],
  );
  const dictionaryFlavor = useMemo(
    () =>
      resolveDictionaryFlavor({
        sourceLanguage: dictionarySourceLanguage,
        targetLanguage: dictionaryTargetLanguage,
      }),
    [dictionarySourceLanguage, dictionaryTargetLanguage],
  );
  const handleSwapLanguages = useCallback(() => {
    const normalizedSource = normalizeWordSourceLanguage(
      dictionarySourceLanguage,
    );
    const normalizedTarget = normalizeWordTargetLanguage(
      dictionaryTargetLanguage,
    );

    const nextSource = normalizedTarget;
    const nextTarget =
      normalizedSource === WORD_LANGUAGE_AUTO
        ? normalizedTarget === "CHINESE"
          ? "ENGLISH"
          : "CHINESE"
        : normalizeWordTargetLanguage(normalizedSource);

    setDictionarySourceLanguage(nextSource);
    setDictionaryTargetLanguage(nextTarget);
  }, [
    dictionarySourceLanguage,
    dictionaryTargetLanguage,
    setDictionarySourceLanguage,
    setDictionaryTargetLanguage,
  ]);
  const abortRef = useRef(null);
  const { favorites, toggleFavorite } = useFavorites();
  const navigate = useNavigate();
  const streamWord = useStreamWord();
  const { start: startSpeech } = useSpeechInput({ onResult: setText });
  const wordStoreApi = useWordStore;
  const activeTerm = entry?.term || currentTerm;

  const showPopup = useCallback((message) => {
    if (!message) return;
    setPopupMsg(message);
    setPopupOpen(true);
  }, []);

  const focusInput = () => {
    inputRef.current?.focus();
  };

  const { toggleFavoriteEntry } = useAppShortcuts({
    inputRef,
    lang,
    setLang,
    theme,
    setTheme,
    entry,
    showFavorites,
    showHistory,
    toggleFavorite,
  });

  const handleToggleFavorites = () => {
    // always show favorites when invoked
    setShowFavorites(true);
    setShowHistory(false);
  };

  const handleUnfavorite = (term) => {
    unfavoriteHistory(term, user);
    toggleFavorite(term);
  };

  const handleSelectFavorite = async (term) => {
    await handleSelectHistory(term);
    setShowFavorites(false);
  };

  const handleVoice = () => {
    const locale = lang === "en" ? "en-US" : "zh-CN";
    startSpeech(locale);
  };

  const applyRecord = useCallback(
    (termKey, record, preferredVersionId) => {
      if (!termKey || !record || !Array.isArray(record.versions)) return false;
      if (record.versions.length === 0) {
        setVersions([]);
        setActiveVersionId(null);
        return false;
      }
      const fallbackId =
        record.versions[0]?.id ?? record.versions[0]?.versionId ?? null;
      const resolvedActiveId =
        preferredVersionId ?? record.activeVersionId ?? fallbackId;
      const resolvedEntry =
        wordStoreApi.getState().getEntry?.(termKey, resolvedActiveId) ??
        record.versions.find(
          (item) => String(item.id) === String(resolvedActiveId),
        ) ??
        record.versions[record.versions.length - 1];
      setVersions(record.versions);
      setActiveVersionId(resolvedActiveId ?? null);
      if (resolvedEntry) {
        setEntry(resolvedEntry);
        setFinalText(resolvedEntry.markdown ?? "");
        if (resolvedEntry.term) {
          setCurrentTerm(resolvedEntry.term);
        }
      }
      return !!resolvedEntry;
    },
    [wordStoreApi],
  );

  const executeLookup = useCallback(
    async (
      term,
      {
        forceNew = false,
        versionId,
        language: preferredLanguage,
        flavor: preferredFlavor,
      } = {},
    ) => {
      const normalized = term.trim();
      if (!normalized) {
        return { status: "idle", term: normalized };
      }

      setShowFavorites(false);
      setShowHistory(false);
      console.info("[App] search start", normalized);

      if (abortRef.current) {
        console.info("[App] search cancel previous");
        abortRef.current.abort();
      }

      const controller = new AbortController();
      abortRef.current = controller;

      setLoading(true);
      const { language: resolvedLanguage, flavor: defaultFlavor } =
        resolveDictionaryConfig(normalized, {
          sourceLanguage:
            preferredLanguage ?? dictionarySourceLanguage ?? WORD_LANGUAGE_AUTO,
          targetLanguage: dictionaryTargetLanguage,
        });
      const targetFlavor = preferredFlavor ?? defaultFlavor;
      const cacheKey = wordCacheKey({
        term: normalized,
        language: resolvedLanguage,
        flavor: targetFlavor,
        model: DEFAULT_MODEL,
      });
      const isNewTerm = currentTermKey !== cacheKey;
      const shouldResetView = isNewTerm || forceNew;
      setCurrentTermKey(cacheKey);
      setCurrentTerm(normalized);
      setStreamText("");
      if (shouldResetView) {
        setEntry(null);
        setFinalText("");
        setVersions([]);
        setActiveVersionId(null);
      }

      if (!forceNew && versionId) {
        const cachedRecord = wordStoreApi.getState().getRecord?.(cacheKey);
        if (cachedRecord) {
          const hydrated = applyRecord(cacheKey, cachedRecord, versionId);
          if (hydrated) {
            setLoading(false);
            abortRef.current = null;
            return {
              status: "success",
              term: normalized,
              detectedLanguage: resolvedLanguage,
            };
          }
        }
      }

      let detected = resolvedLanguage;
      try {
        let acc = "";
        let preview = "";
        let parsedEntry = null;

        for await (const { chunk, language } of streamWord({
          user,
          term: normalized,
          signal: controller.signal,
          forceNew,
          versionId,
          language: resolvedLanguage,
          flavor: targetFlavor,
        })) {
          if (language && language !== detected) detected = language;
          acc += chunk;

          const derived = extractMarkdownPreview(acc);
          preview = derived === null ? preview : derived;
          setStreamText(preview);

          try {
            parsedEntry = JSON.parse(acc);
            setEntry(parsedEntry);
          } catch {
            // ignore parse errors until JSON is complete
          }
        }

        const record = wordStoreApi.getState().getRecord?.(cacheKey);
        if (record) {
          applyRecord(cacheKey, record, record.activeVersionId);
        } else if (parsedEntry) {
          setEntry(parsedEntry);
          setFinalText(parsedEntry.markdown ?? "");
        } else {
          setFinalText(preview);
        }

        setCurrentTerm(normalized);
        console.info("[App] search complete", normalized);
        return {
          status: "success",
          term: normalized,
          detectedLanguage: detected ?? resolvedLanguage,
          flavor: targetFlavor,
        };
      } catch (error) {
        if (error.name === "AbortError") {
          console.info("[App] search cancelled", normalized);
          return { status: "cancelled", term: normalized };
        }

        console.info("[App] search error", error);
        showPopup(error.message);
        return { status: "error", term: normalized, error };
      } finally {
        setLoading(false);
        abortRef.current = null;
      }
    },
    [
      streamWord,
      user,
      setShowFavorites,
      setShowHistory,
      setLoading,
      setEntry,
      setStreamText,
      setFinalText,
      showPopup,
      currentTermKey,
      wordStoreApi,
      applyRecord,
      dictionarySourceLanguage,
      dictionaryTargetLanguage,
    ],
  );

  const handleSend = async (e) => {
    e.preventDefault();
    if (!user) {
      navigate("/login");
      return;
    }
    if (!text.trim()) return;

    const input = text.trim();
    setText("");

    const result = await executeLookup(input);
    if (result.status === "success") {
      addHistory(
        input,
        user,
        result.detectedLanguage,
        result.flavor ?? dictionaryFlavor,
      );
    }
  };

  const handleReoutput = useCallback(() => {
    if (!currentTerm) return;
    executeLookup(currentTerm, { forceNew: true });
  }, [currentTerm, executeLookup]);

  const handleShare = useCallback(async () => {
    if (!activeTerm) return;

    const currentUrl =
      typeof window !== "undefined" && window.location
        ? window.location.href
        : "";

    const shareUrl = resolveShareTarget({ currentUrl });
    const applyTermTemplate = (template, fallback) => {
      if (typeof template === "string" && template.length > 0) {
        return template.split("{term}").join(activeTerm);
      }
      return fallback;
    };

    const shareText = applyTermTemplate(t.shareMessage, activeTerm);
    const shareTitle = activeTerm;

    try {
      const result = await attemptShareLink({
        title: shareTitle,
        text: shareText,
        url: shareUrl,
      });

      if (result.status === "shared") {
        showPopup(t.shareSuccess ?? t.share ?? shareTitle);
      } else if (result.status === "copied") {
        showPopup(t.shareCopySuccess ?? t.shareSuccess ?? shareTitle);
      } else if (result.status === "failed") {
        showPopup(t.shareFailed ?? t.share ?? shareTitle);
      }
    } catch (error) {
      console.error("[App] share failed", error);
      showPopup(t.shareFailed ?? t.share ?? shareTitle);
    }
  }, [
    activeTerm,
    t.shareMessage,
    t.shareSuccess,
    t.share,
    t.shareCopySuccess,
    t.shareFailed,
    showPopup,
  ]);

  const handleDeleteHistory = useCallback(async () => {
    const identifier = activeTerm;
    if (!identifier) return;
    try {
      await removeHistory(identifier, user);
      setEntry(null);
      setFinalText("");
      setStreamText("");
      setVersions([]);
      setActiveVersionId(null);
      setCurrentTermKey(null);
      setCurrentTerm("");
    } catch (err) {
      console.error("[App] remove history failed", err);
    }
  }, [activeTerm, removeHistory, user]);

  const handleReport = useCallback(() => {
    if (!activeTerm) return;

    const currentUrl =
      typeof window !== "undefined" && window.location
        ? window.location.href
        : "";

    const buildReportTarget = () => {
      if (REPORT_FORM_URL) {
        try {
          const base =
            currentUrl ||
            (typeof window !== "undefined" && window.location
              ? `${window.location.origin}/`
              : "http://localhost/");
          const reportUrl = new URL(REPORT_FORM_URL, base);
          reportUrl.searchParams.set("term", activeTerm);
          if (currentUrl) {
            reportUrl.searchParams.set("source", currentUrl);
          }
          return reportUrl.toString();
        } catch (error) {
          console.error("[App] report url resolution failed", error);
        }
      }

      if (SUPPORT_EMAIL) {
        const subject = encodeURIComponent(`[Glancy] Report: ${activeTerm}`);
        const lines = [
          `Term: ${activeTerm}`,
          currentUrl ? `Page: ${currentUrl}` : null,
          "",
          "Describe the issue here:",
        ].filter(Boolean);
        const body = encodeURIComponent(lines.join("\n"));
        return `mailto:${SUPPORT_EMAIL}?subject=${subject}&body=${body}`;
      }

      return "";
    };

    const target = buildReportTarget();

    if (!target) {
      showPopup(t.reportUnavailable ?? t.reportFailed ?? t.report ?? "Report");
      return;
    }

    const openReportChannel = () => {
      if (typeof window === "undefined") return false;
      if (target.startsWith("mailto:")) {
        window.location.href = target;
        return true;
      }
      const newWindow = window.open(target, "_blank", "noopener,noreferrer");
      return newWindow != null;
    };

    try {
      const opened = openReportChannel();
      if (opened) {
        showPopup(t.reportSuccess ?? t.report ?? "Report");
      } else {
        showPopup(t.reportFailed ?? t.report ?? "Report");
      }
    } catch (error) {
      console.error("[App] report open failed", error);
      showPopup(t.reportFailed ?? t.report ?? "Report");
    }
  }, [
    activeTerm,
    showPopup,
    t.reportUnavailable,
    t.reportFailed,
    t.report,
    t.reportSuccess,
  ]);

  const handleNavigateVersion = useCallback(
    (direction) => {
      if (!currentTermKey || versions.length === 0) return;
      const currentIndex = versions.findIndex(
        (item) => String(item.id) === String(activeVersionId),
      );
      const safeIndex = currentIndex >= 0 ? currentIndex : versions.length - 1;
      const delta = direction === "next" ? 1 : -1;
      const nextIndex = Math.min(
        versions.length - 1,
        Math.max(0, safeIndex + delta),
      );
      if (nextIndex === safeIndex) return;
      const nextVersion = versions[nextIndex];
      if (!nextVersion) return;
      const nextId = nextVersion.id ?? nextVersion.versionId;
      wordStoreApi.getState().setActiveVersion?.(currentTermKey, nextId);
      setActiveVersionId(nextId ?? null);
      setEntry(nextVersion);
      setFinalText(nextVersion.markdown ?? "");
      setStreamText("");
      if (nextVersion.term) {
        setCurrentTerm(nextVersion.term);
      }
    },
    [
      currentTermKey,
      versions,
      activeVersionId,
      wordStoreApi,
      setEntry,
      setFinalText,
    ],
  );

  const handleSelectHistory = async (identifier, versionId) => {
    if (!user) {
      navigate("/login");
      return;
    }
    const target =
      typeof identifier === "object" && identifier
        ? identifier
        : historyItems?.find(
            (item) => item.term === identifier || item.termKey === identifier,
          );
    const resolvedTerm =
      typeof identifier === "string" ? identifier : (target?.term ?? "");
    if (!resolvedTerm) return;
    const fallbackConfig = resolveDictionaryConfig(resolvedTerm, {
      sourceLanguage:
        (typeof identifier === "object" && identifier?.language) ||
        dictionarySourceLanguage ||
        WORD_LANGUAGE_AUTO,
      targetLanguage: dictionaryTargetLanguage,
    });
    const resolvedLanguage = target?.language ?? fallbackConfig.language;
    const resolvedFlavor =
      target?.flavor ??
      (typeof identifier === "object" && identifier?.language
        ? resolveDictionaryFlavor({
            sourceLanguage: identifier.language,
            targetLanguage: dictionaryTargetLanguage,
            resolvedSourceLanguage: fallbackConfig.language,
          })
        : dictionaryFlavor);
    const cacheKey = wordCacheKey({
      term: resolvedTerm,
      language: resolvedLanguage,
      flavor: resolvedFlavor,
      model: DEFAULT_MODEL,
    });
    setCurrentTermKey(cacheKey);
    const cachedRecord = wordStoreApi.getState().getRecord?.(cacheKey);

    if (abortRef.current) {
      abortRef.current.abort();
      abortRef.current = null;
    }

    if (cachedRecord) {
      const applied = applyRecord(
        cacheKey,
        cachedRecord,
        versionId ?? cachedRecord.activeVersionId,
      );
      if (applied) {
        setShowFavorites(false);
        setShowHistory(false);
        setLoading(false);
        setStreamText("");
        setCurrentTerm(resolvedTerm);
        return;
      }
    }

    await executeLookup(resolvedTerm, {
      versionId,
      language: resolvedLanguage,
      flavor: resolvedFlavor,
    });
  };

  useEffect(() => {
    loadHistory(user);
  }, [user, loadHistory]);

  useEffect(() => {
    if (!currentTermKey) return;
    const record = wordStoreApi.getState().getRecord?.(currentTermKey);
    if (record) {
      applyRecord(currentTermKey, record, record.activeVersionId);
    }
  }, [wordEntries, currentTermKey, applyRecord, wordStoreApi]);

  useEffect(() => {
    if (!user) {
      setEntry(null);
      setText("");
      setShowFavorites(false);
      setShowHistory(false);
      setStreamText("");
      setFinalText("");
      setVersions([]);
      setActiveVersionId(null);
      setCurrentTermKey(null);
      setCurrentTerm("");
    }
  }, [user]);

  const isEntryViewActive = !showFavorites && !showHistory;
  const resolvedTerm = activeTerm;
  const hasResolvedEntry = isEntryViewActive && Boolean(entry);
  const isTermActionable = isEntryViewActive && Boolean(resolvedTerm);
  const dictionaryActionBar = (
    <DictionaryEntryActionBar
      visible={hasResolvedEntry}
      term={resolvedTerm}
      lang={lang}
      onReoutput={handleReoutput}
      disabled={!isTermActionable || loading}
      versions={isEntryViewActive ? versions : []}
      activeVersionId={isEntryViewActive ? activeVersionId : null}
      onNavigate={isEntryViewActive ? handleNavigateVersion : undefined}
      favorited={Boolean(resolvedTerm && favorites.includes(resolvedTerm))}
      onToggleFavorite={toggleFavoriteEntry}
      canFavorite={hasResolvedEntry && isTermActionable}
      canDelete={isTermActionable}
      onDelete={isEntryViewActive ? handleDeleteHistory : undefined}
      canShare={isTermActionable}
      onShare={isEntryViewActive ? handleShare : undefined}
      canReport={isTermActionable}
      onReport={isEntryViewActive ? handleReport : undefined}
      {...toolbarLanguageProps}
    />
  );

  return (
    <>
      <Layout
        sidebarProps={{
          onToggleFavorites: handleToggleFavorites,
          onSelectHistory: handleSelectHistory,
        }}
<<<<<<< HEAD
=======
        topBarProps={{
          term: activeTerm,
          lang,
          favorited: !!activeTerm && favorites.includes(activeTerm),
          onToggleFavorite: toggleFavoriteEntry,
          canFavorite: !!entry && !showFavorites && !showHistory,
          canDelete: !!activeTerm && !showFavorites && !showHistory,
          canShare: !!activeTerm && !showFavorites && !showHistory,
          canReport: !!activeTerm && !showFavorites && !showHistory,
          canReoutput: !!activeTerm && !showFavorites && !showHistory,
          onReoutput: handleReoutput,
          versions: !showFavorites && !showHistory ? versions : [],
          activeVersionId:
            !showFavorites && !showHistory ? activeVersionId : null,
          onNavigateVersion:
            !showFavorites && !showHistory ? handleNavigateVersion : undefined,
          isLoading: loading,
          onDelete:
            !showFavorites && !showHistory ? handleDeleteHistory : undefined,
          onShare: !showFavorites && !showHistory ? handleShare : undefined,
          onReport: !showFavorites && !showHistory ? handleReport : undefined,
        }}
>>>>>>> efd4f22c
        bottomContent={
          <div>
            <ChatInput
              inputRef={inputRef}
              value={text}
              onChange={(e) => setText(e.target.value)}
              onSubmit={handleSend}
              onVoice={handleVoice}
              placeholder={t.inputPlaceholder}
              maxRows={5}
              sourceLanguage={dictionarySourceLanguage}
              sourceLanguageOptions={sourceLanguageOptions}
              sourceLanguageLabel={t.dictionarySourceLanguageLabel}
              onSourceLanguageChange={setDictionarySourceLanguage}
              targetLanguage={dictionaryTargetLanguage}
              targetLanguageOptions={targetLanguageOptions}
              targetLanguageLabel={t.dictionaryTargetLanguageLabel}
              onTargetLanguageChange={setDictionaryTargetLanguage}
              onSwapLanguages={handleSwapLanguages}
              swapLabel={t.dictionarySwapLanguages}
              normalizeSourceLanguageFn={normalizeWordSourceLanguage}
              normalizeTargetLanguageFn={normalizeWordTargetLanguage}
            />
            <ICP />
          </div>
        }
      >
        <div className="display">
          {showFavorites ? (
            <FavoritesView
              favorites={favorites}
              onSelect={handleSelectFavorite}
              onUnfavorite={handleUnfavorite}
              emptyTitle={t.favoritesEmptyTitle}
              emptyDescription={t.favoritesEmptyDescription}
              emptyActionLabel={t.favoritesEmptyAction}
              onEmptyAction={() => {
                setShowFavorites(false);
                focusInput();
              }}
              unfavoriteLabel={t.favoriteRemove}
            />
          ) : showHistory ? (
            <HistoryDisplay
              onEmptyAction={() => {
                setShowHistory(false);
                focusInput();
              }}
              onSelect={handleSelectHistory}
            />
          ) : entry || finalText || streamText || loading ? (
            <DictionaryEntryView
              entry={entry}
              preview={finalText || streamText}
              isLoading={loading}
              actions={dictionaryActionBar}
            />
          ) : (
            <EmptyState
              iconName="target"
              title={t.searchEmptyTitle}
              description={t.searchEmptyDescription}
              actions={
                <Button type="button" onClick={focusInput}>
                  {t.searchEmptyAction}
                </Button>
              }
            />
          )}
        </div>
      </Layout>
      <MessagePopup
        open={popupOpen}
        message={popupMsg}
        onClose={() => setPopupOpen(false)}
      />
    </>
  );
}

export default App;<|MERGE_RESOLUTION|>--- conflicted
+++ resolved
@@ -713,31 +713,6 @@
           onToggleFavorites: handleToggleFavorites,
           onSelectHistory: handleSelectHistory,
         }}
-<<<<<<< HEAD
-=======
-        topBarProps={{
-          term: activeTerm,
-          lang,
-          favorited: !!activeTerm && favorites.includes(activeTerm),
-          onToggleFavorite: toggleFavoriteEntry,
-          canFavorite: !!entry && !showFavorites && !showHistory,
-          canDelete: !!activeTerm && !showFavorites && !showHistory,
-          canShare: !!activeTerm && !showFavorites && !showHistory,
-          canReport: !!activeTerm && !showFavorites && !showHistory,
-          canReoutput: !!activeTerm && !showFavorites && !showHistory,
-          onReoutput: handleReoutput,
-          versions: !showFavorites && !showHistory ? versions : [],
-          activeVersionId:
-            !showFavorites && !showHistory ? activeVersionId : null,
-          onNavigateVersion:
-            !showFavorites && !showHistory ? handleNavigateVersion : undefined,
-          isLoading: loading,
-          onDelete:
-            !showFavorites && !showHistory ? handleDeleteHistory : undefined,
-          onShare: !showFavorites && !showHistory ? handleShare : undefined,
-          onReport: !showFavorites && !showHistory ? handleReport : undefined,
-        }}
->>>>>>> efd4f22c
         bottomContent={
           <div>
             <ChatInput
