--- conflicted
+++ resolved
@@ -18,8 +18,6 @@
   align-items: center;
   gap: var(--space-2);
   padding: calc(var(--space-2) + var(--space-1));
-<<<<<<< HEAD
-=======
   border-radius: var(--radius-xl);
   /* 保持透明底以让动效悬浮于背景之上，遵循 2024-03 视觉规范的“纯净等待”策略。 */
 
@@ -28,7 +26,6 @@
     --loader-symbol-shadow,
     0 24px 48px color-mix(in srgb, var(--shadow-color) 35%, transparent)
   );
->>>>>>> 7a1bd86f
 }
 
 .bar {
