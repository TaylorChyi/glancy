--- conflicted
+++ resolved
@@ -73,7 +73,6 @@
   --sb-menu-max-h: 420px;
   --sb-menu-radius: 16px;
   --sb-menu-padding: 8px;
-<<<<<<< HEAD
   --sb-icon-size: 18px;
   --sb-action-size: 40px;
   --sb-caret: #99a6b5;
@@ -95,7 +94,6 @@
   --direction-icon: #a6b0bd;
   --text-primary: var(--sb-text);
   --text-muted: var(--sb-muted);
-=======
   --sb-scroll-track: color-mix(
     in srgb,
     var(--color-border-strong) 35%,
@@ -131,5 +129,4 @@
   --settings-dialog-navigation-width: 240px;
   --settings-dialog-gap-sm: 16px;
   --settings-dialog-gap-md: 24px;
->>>>>>> 00ab9006
 }