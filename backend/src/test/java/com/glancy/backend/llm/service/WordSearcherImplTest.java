package com.glancy.backend.llm.service;

import static org.junit.jupiter.api.Assertions.*;
import static org.mockito.ArgumentMatchers.*;
import static org.mockito.Mockito.*;

import com.glancy.backend.dto.WordResponse;
import com.glancy.backend.entity.Language;
import com.glancy.backend.llm.config.LLMConfig;
import com.glancy.backend.llm.llm.LLMClient;
import com.glancy.backend.llm.llm.LLMClientFactory;
import com.glancy.backend.llm.parser.ParsedWord;
import com.glancy.backend.llm.parser.WordResponseParser;
import com.glancy.backend.llm.prompt.PromptManager;
import com.glancy.backend.llm.search.SearchContentManager;
import com.glancy.backend.llm.parser.ParsedWord;
import org.junit.jupiter.api.BeforeEach;
import org.junit.jupiter.api.Test;

class WordSearcherImplTest {

    private LLMClientFactory factory;
    private LLMConfig config;
    private PromptManager promptManager;
    private SearchContentManager searchContentManager;
    private WordResponseParser parser;
    private LLMClient defaultClient;

    @BeforeEach
    void setUp() {
        factory = mock(LLMClientFactory.class);
        config = new LLMConfig();
        config.setDefaultClient("deepseek");
        config.setTemperature(0.5);
        config.setPromptPath("path");
        promptManager = mock(PromptManager.class);
        searchContentManager = mock(SearchContentManager.class);
        parser = mock(WordResponseParser.class);
        defaultClient = mock(LLMClient.class);
    }

    @Test
    void searchFallsBackToDefaultWhenClientMissing() {
        when(factory.get("invalid")).thenReturn(null);
        when(factory.get("deepseek")).thenReturn(defaultClient);
        when(promptManager.loadPrompt(anyString())).thenReturn("prompt");
        when(searchContentManager.normalize("hello")).thenReturn("hello");
        when(defaultClient.chat(anyList(), eq(0.5))).thenReturn("content");
        WordResponse expected = new WordResponse();
<<<<<<< HEAD
        when(parser.parse("content", "hello", Language.ENGLISH)).thenReturn(new ParsedWord(expected, null));
=======
        expected.setMarkdown("content");
        when(parser.parse("content", "hello", Language.ENGLISH)).thenReturn(new ParsedWord(expected, "content"));
>>>>>>> 19ca01c6

        WordSearcherImpl searcher = new WordSearcherImpl(factory, config, promptManager, searchContentManager, parser);
        WordResponse result = searcher.search("hello", Language.ENGLISH, "invalid");

        assertSame(expected, result);
        verify(factory).get("invalid");
        verify(factory).get("deepseek");
        verify(defaultClient).chat(anyList(), eq(0.5));
    }

    @Test
    void searchThrowsWhenDefaultMissing() {
        when(factory.get("invalid")).thenReturn(null);
        when(factory.get("deepseek")).thenReturn(null);
        WordSearcherImpl searcher = new WordSearcherImpl(factory, config, promptManager, searchContentManager, parser);
        assertThrows(IllegalStateException.class, () -> searcher.search("hi", Language.ENGLISH, "invalid"));
    }
}<|MERGE_RESOLUTION|>--- conflicted
+++ resolved
@@ -47,13 +47,8 @@
         when(searchContentManager.normalize("hello")).thenReturn("hello");
         when(defaultClient.chat(anyList(), eq(0.5))).thenReturn("content");
         WordResponse expected = new WordResponse();
-<<<<<<< HEAD
-        when(parser.parse("content", "hello", Language.ENGLISH)).thenReturn(new ParsedWord(expected, null));
-=======
         expected.setMarkdown("content");
         when(parser.parse("content", "hello", Language.ENGLISH)).thenReturn(new ParsedWord(expected, "content"));
->>>>>>> 19ca01c6
-
         WordSearcherImpl searcher = new WordSearcherImpl(factory, config, promptManager, searchContentManager, parser);
         WordResponse result = searcher.search("hello", Language.ENGLISH, "invalid");
 
