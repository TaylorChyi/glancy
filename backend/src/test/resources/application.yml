--- conflicted
+++ resolved
@@ -14,10 +14,6 @@
     multipart:
       max-file-size: 5MB
       max-request-size: 5MB
-<<<<<<< HEAD
-
-=======
->>>>>>> b4a8ab99
   logging:
     level:
       "[org.hibernate.SQL]": debug
