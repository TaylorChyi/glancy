package com.glancy.backend.service.tts.config;

import com.fasterxml.jackson.databind.DeserializationFeature;
import com.fasterxml.jackson.databind.ObjectMapper;
import com.fasterxml.jackson.dataformat.yaml.YAMLFactory;
import java.io.Closeable;
import java.io.IOException;
import java.io.InputStream;
import java.nio.file.*;
import java.util.concurrent.ExecutorService;
import java.util.concurrent.Executors;
import java.util.concurrent.atomic.AtomicReference;
import lombok.extern.slf4j.Slf4j;
import org.springframework.beans.factory.annotation.Value;
import org.springframework.stereotype.Component;
import org.springframework.util.StringUtils;

/**
 * Loads and watches the TTS configuration file. The latest valid snapshot is kept in memory and
 * swaps atomically on every successful reload. Any parsing or validation errors result in retaining
 * the previous snapshot to ensure availability.
 */
@Slf4j
@Component
public class TtsConfigManager implements Closeable {

  private final String configPath;
  private final ObjectMapper mapper;
  private final AtomicReference<TtsConfig> snapshot = new AtomicReference<>(new TtsConfig());

  private WatchService watchService;
  private ExecutorService watchExecutor;

  public TtsConfigManager(@Value("${tts.config-path:}") String configPath) {
    this.configPath = configPath;
    this.mapper = new ObjectMapper(new YAMLFactory());
    this.mapper.findAndRegisterModules();
    this.mapper.configure(DeserializationFeature.FAIL_ON_UNKNOWN_PROPERTIES, false);
    init();
  }

  /** Returns the currently active configuration snapshot. */
  public TtsConfig current() {
    return snapshot.get();
  }

  /** Reloads configuration from disk if a path is configured. */
  public synchronized void reload() {
    if (!StringUtils.hasText(configPath)) {
      return;
    }
    Path path = Path.of(configPath);
    loadFromFile(path);
  }

  private void init() {
    if (StringUtils.hasText(configPath)) {
      Path path = Path.of(configPath);
      loadFromFile(path);
      if (snapshot.get().getFeatures().isHotReload()) {
        startWatcher(path);
      }
    } else {
      loadFromClasspath();
    }
  }

<<<<<<< HEAD
    private void loadFromClasspath() {
        try (InputStream in = getClass().getClassLoader().getResourceAsStream("config/tts-config.yml")) {
            if (in == null) {
                log.warn("Default TTS config resource not found");
                return;
            }
            TtsConfig cfg = mapper.readValue(in, TtsConfig.class);
            validate(cfg);
            snapshot.set(cfg);
            log.info("Loaded TTS config from classpath");
        } catch (Exception ex) {
            log.error("Failed to load classpath TTS config", ex);
        }
=======
  private void loadFromClasspath() {
    try (InputStream in = getClass().getClassLoader().getResourceAsStream("tts-config.yml")) {
      if (in == null) {
        log.warn("Default TTS config resource not found");
        return;
      }
      TtsConfig cfg = mapper.readValue(in, TtsConfig.class);
      validate(cfg);
      snapshot.set(cfg);
      log.info("Loaded TTS config from classpath");
    } catch (Exception ex) {
      log.error("Failed to load classpath TTS config", ex);
>>>>>>> 663d1808
    }
  }

  private void loadFromFile(Path path) {
    try (InputStream in = Files.newInputStream(path)) {
      TtsConfig cfg = mapper.readValue(in, TtsConfig.class);
      validate(cfg);
      snapshot.set(cfg);
      log.info("Loaded TTS config from {}", path.toAbsolutePath());
    } catch (Exception ex) {
      log.warn("Failed to reload TTS config from {}", path.toAbsolutePath(), ex);
    }
  }

  private void validate(TtsConfig cfg) {
    cfg.getVoices()
        .forEach(
            (lang, group) -> {
              boolean exists =
                  group.getOptions().stream()
                      .anyMatch(v -> v.getId().equals(group.getDefaultVoice()));
              if (!exists) {
                throw new IllegalArgumentException(
                    "Default voice for " + lang + " not present in options");
              }
            });
  }

  private void startWatcher(Path path) {
    try {
      watchService = FileSystems.getDefault().newWatchService();
      Path dir = path.getParent();
      dir.register(watchService, StandardWatchEventKinds.ENTRY_MODIFY);
      watchExecutor =
          Executors.newSingleThreadExecutor(
              r -> {
                Thread t = new Thread(r, "tts-config-watcher");
                t.setDaemon(true);
                return t;
              });
      watchExecutor.submit(() -> watchLoop(dir, path));
      log.info("Watching {} for TTS config changes", path.toAbsolutePath());
    } catch (IOException | RuntimeException ex) {
      log.warn("Failed to watch TTS config file", ex);
    }
  }

  private void watchLoop(Path dir, Path path) {
    while (!Thread.currentThread().isInterrupted()) {
      try {
        WatchKey key = watchService.take();
        for (WatchEvent<?> event : key.pollEvents()) {
          Path changed = dir.resolve((Path) event.context());
          if (Files.isRegularFile(changed) && changed.getFileName().equals(path.getFileName())) {
            log.info("Detected TTS config change");
            reload();
          }
        }
        key.reset();
      } catch (InterruptedException ex) {
        Thread.currentThread().interrupt();
        return;
      }
    }
  }

  @Override
  public void close() {
    if (watchExecutor != null) {
      watchExecutor.shutdownNow();
    }
    if (watchService != null) {
      try {
        watchService.close();
      } catch (IOException ignored) {
      }
    }
  }
}<|MERGE_RESOLUTION|>--- conflicted
+++ resolved
@@ -65,34 +65,19 @@
     }
   }
 
-<<<<<<< HEAD
-    private void loadFromClasspath() {
-        try (InputStream in = getClass().getClassLoader().getResourceAsStream("config/tts-config.yml")) {
-            if (in == null) {
-                log.warn("Default TTS config resource not found");
-                return;
-            }
-            TtsConfig cfg = mapper.readValue(in, TtsConfig.class);
-            validate(cfg);
-            snapshot.set(cfg);
-            log.info("Loaded TTS config from classpath");
-        } catch (Exception ex) {
-            log.error("Failed to load classpath TTS config", ex);
-        }
-=======
   private void loadFromClasspath() {
-    try (InputStream in = getClass().getClassLoader().getResourceAsStream("tts-config.yml")) {
-      if (in == null) {
-        log.warn("Default TTS config resource not found");
-        return;
+      try (InputStream in = getClass().getClassLoader().getResourceAsStream("config/tts-config.yml")) {
+          if (in == null) {
+              log.warn("Default TTS config resource not found");
+              return;
+          }
+          TtsConfig cfg = mapper.readValue(in, TtsConfig.class);
+          validate(cfg);
+          snapshot.set(cfg);
+          log.info("Loaded TTS config from classpath");
+      } catch (Exception ex) {
+          log.error("Failed to load classpath TTS config", ex);
       }
-      TtsConfig cfg = mapper.readValue(in, TtsConfig.class);
-      validate(cfg);
-      snapshot.set(cfg);
-      log.info("Loaded TTS config from classpath");
-    } catch (Exception ex) {
-      log.error("Failed to load classpath TTS config", ex);
->>>>>>> 663d1808
     }
   }
 
