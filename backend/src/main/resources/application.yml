--- conflicted
+++ resolved
@@ -106,13 +106,9 @@
             - icloud.com
             - me.com
             - mac.com
-<<<<<<< HEAD
           list-id: "Glancy 事务通知 <mail.glancy.xyz>"
-          complaints-mailto: postmaster@mail.glancy.xyz
+          complaints-mailto: complaints@mail.glancy.xyz
           enforce-list-unsubscribe: true
-=======
-          complaints-mailto: complaints@mail.glancy.xyz
->>>>>>> 7f2dd071
     infrastructure:
       reverse-dns-domain: mail.glancy.xyz
       spf-record: "v=spf1 include:spf.mail.glancy.xyz ~all"
